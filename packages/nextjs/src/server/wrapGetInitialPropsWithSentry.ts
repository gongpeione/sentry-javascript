--- conflicted
+++ resolved
@@ -43,40 +43,20 @@
           dataFetchingMethodName: 'getInitialProps',
         });
 
-<<<<<<< HEAD
-      const { dataFetcherResult, pageloadSpanId, pageloadTraceId, pageloadTransactionSampled } =
-        await (tracedGetInitialProps.apply(this, args) as ReturnType<typeof tracedGetInitialProps>);
+        const { dataFetcherResult, pageloadSpanId, pageloadTraceId, pageloadTransactionSampled } =
+          await (tracedGetInitialProps.apply(thisArg, args) as ReturnType<typeof tracedGetInitialProps>);
 
-      const initialProps: Record<string, unknown> = await dataFetcherResult;
-
-      const requestTransaction = getTransactionFromRequest(req);
-      if (requestTransaction) {
-        const dynamicSamplingContext = requestTransaction.getDynamicSamplingContext();
-        initialProps._sentryPageloadBaggage = dynamicSamplingContextToSentryBaggageHeader(dynamicSamplingContext);
-      }
-
-      initialProps._sentryPageloadSpanId = pageloadSpanId;
-      initialProps._sentryPageloadTraceId = pageloadTraceId;
-      initialProps._sentryPageloadTraceSampled = pageloadTransactionSampled;
-
-      return initialProps;
-    } else {
-      return errorWrappedGetInitialProps.apply(this, args);
-    }
-  };
-=======
-        const initialProps: {
-          _sentryTraceData?: string;
-          _sentryBaggage?: string;
-        } = await tracedGetInitialProps.apply(thisArg, args);
+        const initialProps: Record<string, unknown> = await dataFetcherResult;
 
         const requestTransaction = getTransactionFromRequest(req);
         if (requestTransaction) {
-          initialProps._sentryTraceData = requestTransaction.toTraceparent();
+          const dynamicSamplingContext = requestTransaction.getDynamicSamplingContext();
+          initialProps._sentryPageloadBaggage = dynamicSamplingContextToSentryBaggageHeader(dynamicSamplingContext);
+        }
 
-          const dynamicSamplingContext = requestTransaction.getDynamicSamplingContext();
-          initialProps._sentryBaggage = dynamicSamplingContextToSentryBaggageHeader(dynamicSamplingContext);
-        }
+        initialProps._sentryPageloadSpanId = pageloadSpanId;
+        initialProps._sentryPageloadTraceId = pageloadTraceId;
+        initialProps._sentryPageloadTraceSampled = pageloadTransactionSampled;
 
         return initialProps;
       } else {
@@ -84,7 +64,6 @@
       }
     },
   });
->>>>>>> c3806eb6
 }
 
 /**
